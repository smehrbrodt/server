<?php
/**
 * Copyright (c) 2012 Georg Ehrke <ownclouddev at georgswebsite dot de>
 * This file is licensed under the Affero General Public License version 3 or
 * later.
 * See the COPYING-README file.
 */
//check for addressbooks rights or create new one
ob_start();
 
OCP\JSON::checkLoggedIn();
OCP\App::checkAppEnabled('contacts');
session_write_close();

<<<<<<< HEAD
$cr = "\r";
=======
>>>>>>> 46d6fd15
$nl = "\n";

global $progresskey;
$progresskey = 'contacts.import-' . (isset($_GET['progresskey'])?$_GET['progresskey']:'');

if (isset($_GET['progress']) && $_GET['progress']) {
	echo OC_Cache::get($progresskey);
	die;
}

function writeProgress($pct) {
	global $progresskey;
	OC_Cache::set($progresskey, $pct, 300);
}
writeProgress('10');
$view = $file = null;
if(isset($_POST['fstype']) && $_POST['fstype'] == 'OC_FilesystemView') {
	$view = OCP\Files::getStorage('contacts');
	$file = $view->file_get_contents('/imports/' . $_POST['file']);
} else {
	$file = OC_Filesystem::file_get_contents($_POST['path'] . '/' . $_POST['file']);
}
if(!$file) {
	OCP\JSON::error(array('data' => array('message' => 'Import file was empty.')));
	exit();
}
if(isset($_POST['method']) && $_POST['method'] == 'new') {
	$id = OC_Contacts_Addressbook::add(OCP\USER::getUser(), 
		$_POST['addressbookname']);
	if(!$id) {
		OCP\JSON::error(
			array(
				'data' => array('message' => 'Error creating address book.')
			)
		);
		exit();
	}
	OC_Contacts_Addressbook::setActive($id, 1);
}else{
	$id = $_POST['id'];
	if(!$id) {
		OCP\JSON::error(
			array(
				'data' => array(
					'message' => 'Error getting the ID of the address book.', 
					'file'=>$_POST['file']
				)
			)
		);
		exit();
	}
	OC_Contacts_App::getAddressbook($id); // is owner access check
}
//analyse the contacts file
<<<<<<< HEAD
writeProgress('20');
$searchfor = array('VCARD');
$parts = $searchfor;
$filearr = explode($nl, $file);
if(count($filearr) == 1) { // Mac eol
	$filearr = explode($cr, $file);
}
=======
writeProgress('40');
$file = str_replace(array("\r","\n\n"), array("\n","\n"), $file);
$lines = explode($nl, $file);
>>>>>>> 46d6fd15

$inelement = false;
$parts = array();
$card = array();
foreach($lines as $line){
	if(strtoupper(trim($line)) == 'BEGIN:VCARD') {
		$inelement = true;
	} elseif (strtoupper(trim($line)) == 'END:VCARD') {
		$card[] = $line;
		$parts[] = implode($nl, $card);
		$card = array();
		$inelement = false;
	}
	if ($inelement === true && trim($line) != '') {
		$card[] = $line;
	}
}
//import the contacts
writeProgress('70');
$imported = 0;
$failed = 0;
<<<<<<< HEAD
if(!count($importready) > 0) {
	OCP\JSON::error(array('data' => (array('message' => 'No contacts to import in .'.$_POST['file'].' Please check if the file is corrupted.'))));
=======
if(!count($parts) > 0) {
	OCP\JSON::error(
		array(
			'data' => array(
				'message' => 'No contacts to import in '
					. $_POST['file'].'. Please check if the file is corrupted.', 
				'file'=>$_POST['file']
			)
		)
	);
	if(isset($_POST['fstype']) && $_POST['fstype'] == 'OC_FilesystemView') {
		if(!$view->unlink('/imports/' . $_POST['file'])) {
			OCP\Util::writeLog('contacts', 
				'Import: Error unlinking OC_FilesystemView ' . '/' . $_POST['file'], 
				OCP\Util::ERROR);
		}
	}
>>>>>>> 46d6fd15
	exit();
}
foreach($parts as $part){
	$card = OC_VObject::parse($part);
	if (!$card) {
		$failed += 1;
		OCP\Util::writeLog('contacts', 
			'Import: skipping card. Error parsing VCard: ' . $part, 
				OCP\Util::ERROR);
		continue; // Ditch cards that can't be parsed by Sabre.
	}
	try {
		OC_Contacts_VCard::add($id, $card);
		$imported += 1;
	} catch (Exception $e) {
		OCP\Util::writeLog('contacts', 
			'Error importing vcard: ' . $e->getMessage() . $nl . $card, 
			OCP\Util::ERROR);
		$failed += 1;
	}
}
//done the import
writeProgress('100');
sleep(3);
OC_Cache::remove($progresskey);
if(isset($_POST['fstype']) && $_POST['fstype'] == 'OC_FilesystemView') {
	if(!$view->unlink('/imports/' . $_POST['file'])) {
		OCP\Util::writeLog('contacts', 
			'Import: Error unlinking OC_FilesystemView ' . '/' . $_POST['file'], 
			OCP\Util::ERROR);
	}
}
OCP\JSON::success(
	array(
		'data' => array(
			'imported'=>$imported, 
			'failed'=>$failed, 
			'file'=>$_POST['file'],
		)
	)
);<|MERGE_RESOLUTION|>--- conflicted
+++ resolved
@@ -12,10 +12,6 @@
 OCP\App::checkAppEnabled('contacts');
 session_write_close();
 
-<<<<<<< HEAD
-$cr = "\r";
-=======
->>>>>>> 46d6fd15
 $nl = "\n";
 
 global $progresskey;
@@ -70,19 +66,9 @@
 	OC_Contacts_App::getAddressbook($id); // is owner access check
 }
 //analyse the contacts file
-<<<<<<< HEAD
-writeProgress('20');
-$searchfor = array('VCARD');
-$parts = $searchfor;
-$filearr = explode($nl, $file);
-if(count($filearr) == 1) { // Mac eol
-	$filearr = explode($cr, $file);
-}
-=======
 writeProgress('40');
 $file = str_replace(array("\r","\n\n"), array("\n","\n"), $file);
 $lines = explode($nl, $file);
->>>>>>> 46d6fd15
 
 $inelement = false;
 $parts = array();
@@ -104,10 +90,6 @@
 writeProgress('70');
 $imported = 0;
 $failed = 0;
-<<<<<<< HEAD
-if(!count($importready) > 0) {
-	OCP\JSON::error(array('data' => (array('message' => 'No contacts to import in .'.$_POST['file'].' Please check if the file is corrupted.'))));
-=======
 if(!count($parts) > 0) {
 	OCP\JSON::error(
 		array(
@@ -125,7 +107,6 @@
 				OCP\Util::ERROR);
 		}
 	}
->>>>>>> 46d6fd15
 	exit();
 }
 foreach($parts as $part){

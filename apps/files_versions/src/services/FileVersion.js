--- conflicted
+++ resolved
@@ -1,8 +1,8 @@
 /**
  * @copyright Copyright (c) 2019 John Molakvoæ <skjnldsv@protonmail.com>
  *
+ * @author Julius Härtl <jus@bitgrid.net>
  * @author Enoch <enoch@nextcloud.com>
- * @author John Molakvoæ <skjnldsv@protonmail.com>
  *
  * @license GNU AGPL version 3 or any later version
  *
@@ -13,7 +13,7 @@
  *
  * This program is distributed in the hope that it will be useful,
  * but WITHOUT ANY WARRANTY; without even the implied warranty of
- * MERCHANTABILITY or FITNESS FOR A PARTICULAR PURPOSE. See the
+ * MERCHANTABILITY or FITNESS FOR A PARTICULAR PURPOSE.  See the
  * GNU Affero General Public License for more details.
  *
  * You should have received a copy of the GNU Affero General Public License
@@ -31,27 +31,15 @@
 	const response = await client.getDirectoryContents(VersionsUrl, {
 		data: `<?xml version="1.0"?>
 			<d:propfind  xmlns:d="DAV:" xmlns:oc="http://owncloud.org/ns">
-<<<<<<< HEAD
-			  <d:prop>
-				<d:getcontentlength />
-				<d:getcontenttype />
-				<d:getlastmodified />
-			  </d:prop>
-=======
 			<d:prop>
 				<d:getcontentlength />
 				<d:getcontenttype />
 				<d:getlastmodified />
 			</d:prop>
->>>>>>> 1ebb04dc
 			</d:propfind>`,
 		details: true,
 	})
 
 	/** return response.data.map(FileVersion); */
 	return response.data.map(genFileInfo)
-<<<<<<< HEAD
-}
-=======
-}
->>>>>>> 1ebb04dc
+}
--- conflicted
+++ resolved
@@ -9,11 +9,7 @@
 	update:function(fileListHtml) {
 		var $fileList = $('#fileList');
 		$fileList.empty().html(fileListHtml);
-<<<<<<< HEAD
-		$('#emptycontent').toggleClass('hidden', !isCreatable || $fileList.find('tr').exists());
-=======
 		FileList.updateEmptyContent();
->>>>>>> 2d14daf3
 		$fileList.find('tr').each(function () {
 			FileActions.display($(this).children('td.filename'));
 		});
@@ -254,7 +250,6 @@
 		$('.creatable').toggleClass('hidden', !isCreatable);
 		$('.notCreatable').toggleClass('hidden', isCreatable);
 	},
-
 	/**
 	 * Shows/hides action buttons
 	 *
@@ -669,18 +664,14 @@
 			}
 		}
 	},
-<<<<<<< HEAD
-	showMask: function() {
-=======
-	updateEmptyContent: function(){
+	updateEmptyContent: function() {
 		var $fileList = $('#fileList');
 		var permissions = $('#permissions').val();
 		var isCreatable = (permissions & OC.PERMISSION_CREATE) !== 0;
-		$('#emptycontent').toggleClass('hidden', !isCreatable || $fileList.find('tr').length > 0);
-		$('#filestable th').toggleClass('hidden', $fileList.find('tr').length === 0);
-	},
-	showMask: function(){
->>>>>>> 2d14daf3
+		$('#emptycontent').toggleClass('hidden', !isCreatable || $fileList.find('tr').exists());
+		$('#filestable th').toggleClass('hidden', $fileList.find('tr').exists() === false);
+	},
+	showMask: function() {
 		// in case one was shown before
 		var $mask = $('#content .mask');
 		if ($mask.exists()) {

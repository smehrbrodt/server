# SOME DESCRIPTIVE TITLE.
# Copyright (C) YEAR THE PACKAGE'S COPYRIGHT HOLDER
# This file is distributed under the same license as the PACKAGE package.
# 
# Translators:
# Donahue Chuang <soshinwu@gmail.com>, 2012.
<<<<<<< HEAD
=======
#   <sy6614@yahoo.com.hk>, 2012.
>>>>>>> d1c0f2a7
#   <weiyu871@ms14.url.com.tw>, 2012.
#   <wu0809@msn.com>, 2012.
# ywang  <ywang1007@gmail.com>, 2012.
msgid ""
msgstr ""
"Project-Id-Version: ownCloud\n"
"Report-Msgid-Bugs-To: http://bugs.owncloud.org/\n"
<<<<<<< HEAD
"POT-Creation-Date: 2012-10-09 02:03+0200\n"
"PO-Revision-Date: 2012-10-09 00:04+0000\n"
"Last-Translator: I Robot <thomas.mueller@tmit.eu>\n"
=======
"POT-Creation-Date: 2012-11-12 00:01+0100\n"
"PO-Revision-Date: 2012-11-11 14:57+0000\n"
"Last-Translator: sy6614 <sy6614@yahoo.com.hk>\n"
>>>>>>> d1c0f2a7
"Language-Team: Chinese (Taiwan) (http://www.transifex.com/projects/p/owncloud/language/zh_TW/)\n"
"MIME-Version: 1.0\n"
"Content-Type: text/plain; charset=UTF-8\n"
"Content-Transfer-Encoding: 8bit\n"
"Language: zh_TW\n"
"Plural-Forms: nplurals=1; plural=0;\n"
<<<<<<< HEAD

#: ajax/apps/ocs.php:23
msgid "Unable to load list from App Store"
msgstr "無法從 App Store 讀取清單"

#: ajax/creategroup.php:9 ajax/removeuser.php:13 ajax/setquota.php:18
#: ajax/togglegroups.php:15
msgid "Authentication error"
msgstr "認證錯誤"

#: ajax/creategroup.php:19
msgid "Group already exists"
msgstr "群組已存在"

#: ajax/creategroup.php:28
msgid "Unable to add group"
msgstr "群組增加失敗"

#: ajax/enableapp.php:14
msgid "Could not enable app. "
msgstr ""
=======
>>>>>>> d1c0f2a7

#: ajax/apps/ocs.php:20
msgid "Unable to load list from App Store"
msgstr "無法從 App Store 讀取清單"

#: ajax/creategroup.php:10
msgid "Group already exists"
msgstr "群組已存在"

#: ajax/creategroup.php:19
msgid "Unable to add group"
msgstr "群組增加失敗"

#: ajax/enableapp.php:12
msgid "Could not enable app. "
msgstr "未能啟動此app"

#: ajax/lostpassword.php:12
msgid "Email saved"
msgstr "Email已儲存"

#: ajax/lostpassword.php:14
msgid "Invalid email"
msgstr "無效的email"

<<<<<<< HEAD
#: ajax/openid.php:16
msgid "OpenID Changed"
msgstr "OpenID 已變更"

#: ajax/openid.php:18 ajax/setlanguage.php:20 ajax/setlanguage.php:23
msgid "Invalid request"
msgstr "無效請求"

#: ajax/removegroup.php:16
msgid "Unable to delete group"
msgstr "群組刪除錯誤"

#: ajax/removeuser.php:22
msgid "Unable to delete user"
msgstr "使用者刪除錯誤"

#: ajax/setlanguage.php:18
msgid "Language changed"
msgstr "語言已變更"

#: ajax/togglegroups.php:25
=======
#: ajax/openid.php:13
msgid "OpenID Changed"
msgstr "OpenID 已變更"

#: ajax/openid.php:15 ajax/setlanguage.php:17 ajax/setlanguage.php:20
msgid "Invalid request"
msgstr "無效請求"

#: ajax/removegroup.php:13
msgid "Unable to delete group"
msgstr "群組刪除錯誤"

#: ajax/removeuser.php:15 ajax/setquota.php:15 ajax/togglegroups.php:12
msgid "Authentication error"
msgstr "認證錯誤"

#: ajax/removeuser.php:24
msgid "Unable to delete user"
msgstr "使用者刪除錯誤"

#: ajax/setlanguage.php:15
msgid "Language changed"
msgstr "語言已變更"

#: ajax/togglegroups.php:22
>>>>>>> d1c0f2a7
#, php-format
msgid "Unable to add user to group %s"
msgstr "使用者加入群組%s錯誤"

<<<<<<< HEAD
#: ajax/togglegroups.php:31
=======
#: ajax/togglegroups.php:28
>>>>>>> d1c0f2a7
#, php-format
msgid "Unable to remove user from group %s"
msgstr "使用者移出群組%s錯誤"

<<<<<<< HEAD
#: js/apps.js:28 js/apps.js:65
msgid "Disable"
msgstr "停用"

#: js/apps.js:28 js/apps.js:54
=======
#: js/apps.js:28 js/apps.js:67
msgid "Disable"
msgstr "停用"

#: js/apps.js:28 js/apps.js:55
>>>>>>> d1c0f2a7
msgid "Enable"
msgstr "啟用"

#: js/personal.js:69
msgid "Saving..."
msgstr "儲存中..."

<<<<<<< HEAD
#: personal.php:47 personal.php:48
msgid "__language_name__"
msgstr "__語言_名稱__"

#: templates/admin.php:14
msgid "Security Warning"
msgstr "安全性警告"

#: templates/admin.php:17
msgid ""
"Your data directory and your files are probably accessible from the "
"internet. The .htaccess file that ownCloud provides is not working. We "
"strongly suggest that you configure your webserver in a way that the data "
"directory is no longer accessible or you move the data directory outside the"
" webserver document root."
msgstr ""

#: templates/admin.php:31
msgid "Cron"
msgstr "定期執行"

#: templates/admin.php:37
msgid "Execute one task with each page loaded"
msgstr ""

#: templates/admin.php:43
msgid ""
"cron.php is registered at a webcron service. Call the cron.php page in the "
"owncloud root once a minute over http."
msgstr ""

#: templates/admin.php:49
msgid ""
"Use systems cron service. Call the cron.php file in the owncloud folder via "
"a system cronjob once a minute."
msgstr ""

#: templates/admin.php:56
msgid "Sharing"
msgstr ""

#: templates/admin.php:61
msgid "Enable Share API"
msgstr ""

#: templates/admin.php:62
msgid "Allow apps to use the Share API"
msgstr ""

#: templates/admin.php:67
msgid "Allow links"
msgstr "允許連結"

#: templates/admin.php:68
msgid "Allow users to share items to the public with links"
msgstr "允許使用者以結連公開分享檔案"

#: templates/admin.php:73
msgid "Allow resharing"
msgstr "允許轉貼分享"

#: templates/admin.php:74
msgid "Allow users to share items shared with them again"
msgstr "允許使用者轉貼共享檔案"

#: templates/admin.php:79
msgid "Allow users to share with anyone"
msgstr "允許使用者公開分享"

#: templates/admin.php:81
msgid "Allow users to only share with users in their groups"
msgstr "僅允許使用者在群組內分享"

#: templates/admin.php:88
msgid "Log"
msgstr "紀錄"

#: templates/admin.php:116
msgid "More"
msgstr "更多"

#: templates/admin.php:124
msgid ""
"Developed by the <a href=\"http://ownCloud.org/contact\" "
"target=\"_blank\">ownCloud community</a>, the <a "
"href=\"https://github.com/owncloud\" target=\"_blank\">source code</a> is "
"licensed under the <a href=\"http://www.gnu.org/licenses/agpl-3.0.html\" "
"target=\"_blank\"><abbr title=\"Affero General Public "
"License\">AGPL</abbr></a>."
msgstr ""

=======
#: personal.php:42 personal.php:43
msgid "__language_name__"
msgstr "__語言_名稱__"

>>>>>>> d1c0f2a7
#: templates/apps.php:10
msgid "Add your App"
msgstr "添加你的 App"

#: templates/apps.php:11
msgid "More Apps"
<<<<<<< HEAD
msgstr ""
=======
msgstr "更多Apps"
>>>>>>> d1c0f2a7

#: templates/apps.php:27
msgid "Select an App"
msgstr "選擇一個應用程式"

#: templates/apps.php:31
msgid "See application page at apps.owncloud.com"
msgstr "查看應用程式頁面於 apps.owncloud.com"

#: templates/apps.php:32
msgid "<span class=\"licence\"></span>-licensed by <span class=\"author\"></span>"
<<<<<<< HEAD
msgstr ""
=======
msgstr "<span class=\"licence\"></span>-核准: <span class=\"author\"></span>"
>>>>>>> d1c0f2a7

#: templates/help.php:9
msgid "Documentation"
msgstr "文件"

#: templates/help.php:10
msgid "Managing Big Files"
msgstr "管理大檔案"

#: templates/help.php:11
msgid "Ask a question"
msgstr "提問"

#: templates/help.php:23
msgid "Problems connecting to help database."
msgstr "連接到求助資料庫時發生問題"

#: templates/help.php:24
msgid "Go there manually."
msgstr "手動前往"

#: templates/help.php:32
msgid "Answer"
msgstr "答案"

#: templates/personal.php:8
#, php-format
<<<<<<< HEAD
msgid "You have used <strong>%s</strong> of the available <strong>%s<strong>"
=======
msgid "You have used <strong>%s</strong> of the available <strong>%s</strong>"
>>>>>>> d1c0f2a7
msgstr ""

#: templates/personal.php:12
msgid "Desktop and Mobile Syncing Clients"
msgstr "桌機與手機同步客戶端"

#: templates/personal.php:13
msgid "Download"
msgstr "下載"

#: templates/personal.php:19
msgid "Your password was changed"
<<<<<<< HEAD
msgstr ""
=======
msgstr "你的密碼已更改"
>>>>>>> d1c0f2a7

#: templates/personal.php:20
msgid "Unable to change your password"
msgstr "無法變更你的密碼"

#: templates/personal.php:21
msgid "Current password"
msgstr "目前密碼"

#: templates/personal.php:22
msgid "New password"
msgstr "新密碼"

#: templates/personal.php:23
msgid "show"
msgstr "顯示"

#: templates/personal.php:24
msgid "Change password"
msgstr "變更密碼"

#: templates/personal.php:30
msgid "Email"
msgstr "電子郵件"

#: templates/personal.php:31
msgid "Your email address"
msgstr "你的電子郵件信箱"

#: templates/personal.php:32
msgid "Fill in an email address to enable password recovery"
msgstr "請填入電子郵件信箱以便回復密碼"

#: templates/personal.php:38 templates/personal.php:39
msgid "Language"
msgstr "語言"

#: templates/personal.php:44
msgid "Help translate"
msgstr "幫助翻譯"

#: templates/personal.php:51
msgid "use this address to connect to your ownCloud in your file manager"
msgstr "使用這個位址去連接到你的私有雲檔案管理員"

<<<<<<< HEAD
=======
#: templates/personal.php:61
msgid ""
"Developed by the <a href=\"http://ownCloud.org/contact\" "
"target=\"_blank\">ownCloud community</a>, the <a "
"href=\"https://github.com/owncloud\" target=\"_blank\">source code</a> is "
"licensed under the <a href=\"http://www.gnu.org/licenses/agpl-3.0.html\" "
"target=\"_blank\"><abbr title=\"Affero General Public "
"License\">AGPL</abbr></a>."
msgstr "由<a href=\"http://ownCloud.org/contact\" target=\"_blank\">ownCloud 社區</a>開發，<a href=\"https://github.com/owncloud\" target=\"_blank\">源代碼</a>在<a href=\"http://www.gnu.org/licenses/agpl-3.0.html\" target=\"_blank\"><abbr title=\"Affero General Public License\">AGPL</abbr></a>許可證下發布。"

>>>>>>> d1c0f2a7
#: templates/users.php:21 templates/users.php:76
msgid "Name"
msgstr "名稱"

#: templates/users.php:23 templates/users.php:77
msgid "Password"
msgstr "密碼"

#: templates/users.php:26 templates/users.php:78 templates/users.php:98
msgid "Groups"
msgstr "群組"

#: templates/users.php:32
msgid "Create"
msgstr "創造"

#: templates/users.php:35
msgid "Default Quota"
msgstr "預設容量限制"

#: templates/users.php:55 templates/users.php:138
msgid "Other"
msgstr "其他"

#: templates/users.php:80 templates/users.php:112
msgid "Group Admin"
msgstr "群組 管理員"

#: templates/users.php:82
msgid "Quota"
msgstr "容量限制"

#: templates/users.php:146
msgid "Delete"
msgstr "刪除"<|MERGE_RESOLUTION|>--- conflicted
+++ resolved
@@ -4,10 +4,8 @@
 # 
 # Translators:
 # Donahue Chuang <soshinwu@gmail.com>, 2012.
-<<<<<<< HEAD
-=======
+#   <dw4dev@gmail.com>, 2012.
 #   <sy6614@yahoo.com.hk>, 2012.
->>>>>>> d1c0f2a7
 #   <weiyu871@ms14.url.com.tw>, 2012.
 #   <wu0809@msn.com>, 2012.
 # ywang  <ywang1007@gmail.com>, 2012.
@@ -15,45 +13,15 @@
 msgstr ""
 "Project-Id-Version: ownCloud\n"
 "Report-Msgid-Bugs-To: http://bugs.owncloud.org/\n"
-<<<<<<< HEAD
-"POT-Creation-Date: 2012-10-09 02:03+0200\n"
-"PO-Revision-Date: 2012-10-09 00:04+0000\n"
-"Last-Translator: I Robot <thomas.mueller@tmit.eu>\n"
-=======
-"POT-Creation-Date: 2012-11-12 00:01+0100\n"
-"PO-Revision-Date: 2012-11-11 14:57+0000\n"
-"Last-Translator: sy6614 <sy6614@yahoo.com.hk>\n"
->>>>>>> d1c0f2a7
+"POT-Creation-Date: 2012-12-03 00:04+0100\n"
+"PO-Revision-Date: 2012-12-02 03:18+0000\n"
+"Last-Translator: dw4dev <dw4dev@gmail.com>\n"
 "Language-Team: Chinese (Taiwan) (http://www.transifex.com/projects/p/owncloud/language/zh_TW/)\n"
 "MIME-Version: 1.0\n"
 "Content-Type: text/plain; charset=UTF-8\n"
 "Content-Transfer-Encoding: 8bit\n"
 "Language: zh_TW\n"
 "Plural-Forms: nplurals=1; plural=0;\n"
-<<<<<<< HEAD
-
-#: ajax/apps/ocs.php:23
-msgid "Unable to load list from App Store"
-msgstr "無法從 App Store 讀取清單"
-
-#: ajax/creategroup.php:9 ajax/removeuser.php:13 ajax/setquota.php:18
-#: ajax/togglegroups.php:15
-msgid "Authentication error"
-msgstr "認證錯誤"
-
-#: ajax/creategroup.php:19
-msgid "Group already exists"
-msgstr "群組已存在"
-
-#: ajax/creategroup.php:28
-msgid "Unable to add group"
-msgstr "群組增加失敗"
-
-#: ajax/enableapp.php:14
-msgid "Could not enable app. "
-msgstr ""
-=======
->>>>>>> d1c0f2a7
 
 #: ajax/apps/ocs.php:20
 msgid "Unable to load list from App Store"
@@ -79,29 +47,6 @@
 msgid "Invalid email"
 msgstr "無效的email"
 
-<<<<<<< HEAD
-#: ajax/openid.php:16
-msgid "OpenID Changed"
-msgstr "OpenID 已變更"
-
-#: ajax/openid.php:18 ajax/setlanguage.php:20 ajax/setlanguage.php:23
-msgid "Invalid request"
-msgstr "無效請求"
-
-#: ajax/removegroup.php:16
-msgid "Unable to delete group"
-msgstr "群組刪除錯誤"
-
-#: ajax/removeuser.php:22
-msgid "Unable to delete user"
-msgstr "使用者刪除錯誤"
-
-#: ajax/setlanguage.php:18
-msgid "Language changed"
-msgstr "語言已變更"
-
-#: ajax/togglegroups.php:25
-=======
 #: ajax/openid.php:13
 msgid "OpenID Changed"
 msgstr "OpenID 已變更"
@@ -114,7 +59,7 @@
 msgid "Unable to delete group"
 msgstr "群組刪除錯誤"
 
-#: ajax/removeuser.php:15 ajax/setquota.php:15 ajax/togglegroups.php:12
+#: ajax/removeuser.php:15 ajax/setquota.php:15 ajax/togglegroups.php:18
 msgid "Authentication error"
 msgstr "認證錯誤"
 
@@ -126,34 +71,25 @@
 msgid "Language changed"
 msgstr "語言已變更"
 
-#: ajax/togglegroups.php:22
->>>>>>> d1c0f2a7
+#: ajax/togglegroups.php:12
+msgid "Admins can't remove themself from the admin group"
+msgstr "管理者帳號無法從管理者群組中移除"
+
+#: ajax/togglegroups.php:28
 #, php-format
 msgid "Unable to add user to group %s"
 msgstr "使用者加入群組%s錯誤"
 
-<<<<<<< HEAD
-#: ajax/togglegroups.php:31
-=======
-#: ajax/togglegroups.php:28
->>>>>>> d1c0f2a7
+#: ajax/togglegroups.php:34
 #, php-format
 msgid "Unable to remove user from group %s"
 msgstr "使用者移出群組%s錯誤"
 
-<<<<<<< HEAD
-#: js/apps.js:28 js/apps.js:65
-msgid "Disable"
-msgstr "停用"
-
-#: js/apps.js:28 js/apps.js:54
-=======
 #: js/apps.js:28 js/apps.js:67
 msgid "Disable"
 msgstr "停用"
 
 #: js/apps.js:28 js/apps.js:55
->>>>>>> d1c0f2a7
 msgid "Enable"
 msgstr "啟用"
 
@@ -161,115 +97,17 @@
 msgid "Saving..."
 msgstr "儲存中..."
 
-<<<<<<< HEAD
-#: personal.php:47 personal.php:48
-msgid "__language_name__"
-msgstr "__語言_名稱__"
-
-#: templates/admin.php:14
-msgid "Security Warning"
-msgstr "安全性警告"
-
-#: templates/admin.php:17
-msgid ""
-"Your data directory and your files are probably accessible from the "
-"internet. The .htaccess file that ownCloud provides is not working. We "
-"strongly suggest that you configure your webserver in a way that the data "
-"directory is no longer accessible or you move the data directory outside the"
-" webserver document root."
-msgstr ""
-
-#: templates/admin.php:31
-msgid "Cron"
-msgstr "定期執行"
-
-#: templates/admin.php:37
-msgid "Execute one task with each page loaded"
-msgstr ""
-
-#: templates/admin.php:43
-msgid ""
-"cron.php is registered at a webcron service. Call the cron.php page in the "
-"owncloud root once a minute over http."
-msgstr ""
-
-#: templates/admin.php:49
-msgid ""
-"Use systems cron service. Call the cron.php file in the owncloud folder via "
-"a system cronjob once a minute."
-msgstr ""
-
-#: templates/admin.php:56
-msgid "Sharing"
-msgstr ""
-
-#: templates/admin.php:61
-msgid "Enable Share API"
-msgstr ""
-
-#: templates/admin.php:62
-msgid "Allow apps to use the Share API"
-msgstr ""
-
-#: templates/admin.php:67
-msgid "Allow links"
-msgstr "允許連結"
-
-#: templates/admin.php:68
-msgid "Allow users to share items to the public with links"
-msgstr "允許使用者以結連公開分享檔案"
-
-#: templates/admin.php:73
-msgid "Allow resharing"
-msgstr "允許轉貼分享"
-
-#: templates/admin.php:74
-msgid "Allow users to share items shared with them again"
-msgstr "允許使用者轉貼共享檔案"
-
-#: templates/admin.php:79
-msgid "Allow users to share with anyone"
-msgstr "允許使用者公開分享"
-
-#: templates/admin.php:81
-msgid "Allow users to only share with users in their groups"
-msgstr "僅允許使用者在群組內分享"
-
-#: templates/admin.php:88
-msgid "Log"
-msgstr "紀錄"
-
-#: templates/admin.php:116
-msgid "More"
-msgstr "更多"
-
-#: templates/admin.php:124
-msgid ""
-"Developed by the <a href=\"http://ownCloud.org/contact\" "
-"target=\"_blank\">ownCloud community</a>, the <a "
-"href=\"https://github.com/owncloud\" target=\"_blank\">source code</a> is "
-"licensed under the <a href=\"http://www.gnu.org/licenses/agpl-3.0.html\" "
-"target=\"_blank\"><abbr title=\"Affero General Public "
-"License\">AGPL</abbr></a>."
-msgstr ""
-
-=======
 #: personal.php:42 personal.php:43
 msgid "__language_name__"
 msgstr "__語言_名稱__"
 
->>>>>>> d1c0f2a7
 #: templates/apps.php:10
 msgid "Add your App"
 msgstr "添加你的 App"
 
 #: templates/apps.php:11
 msgid "More Apps"
-<<<<<<< HEAD
-msgstr ""
-=======
 msgstr "更多Apps"
->>>>>>> d1c0f2a7
 
 #: templates/apps.php:27
 msgid "Select an App"
@@ -281,11 +119,7 @@
 
 #: templates/apps.php:32
 msgid "<span class=\"licence\"></span>-licensed by <span class=\"author\"></span>"
-<<<<<<< HEAD
-msgstr ""
-=======
 msgstr "<span class=\"licence\"></span>-核准: <span class=\"author\"></span>"
->>>>>>> d1c0f2a7
 
 #: templates/help.php:9
 msgid "Documentation"
@@ -299,26 +133,22 @@
 msgid "Ask a question"
 msgstr "提問"
 
-#: templates/help.php:23
+#: templates/help.php:22
 msgid "Problems connecting to help database."
 msgstr "連接到求助資料庫時發生問題"
 
-#: templates/help.php:24
+#: templates/help.php:23
 msgid "Go there manually."
 msgstr "手動前往"
 
-#: templates/help.php:32
+#: templates/help.php:31
 msgid "Answer"
 msgstr "答案"
 
 #: templates/personal.php:8
 #, php-format
-<<<<<<< HEAD
-msgid "You have used <strong>%s</strong> of the available <strong>%s<strong>"
-=======
 msgid "You have used <strong>%s</strong> of the available <strong>%s</strong>"
->>>>>>> d1c0f2a7
-msgstr ""
+msgstr "您已經使用了 <strong>%s</strong> ，目前可用空間為 <strong>%s</strong>"
 
 #: templates/personal.php:12
 msgid "Desktop and Mobile Syncing Clients"
@@ -330,11 +160,7 @@
 
 #: templates/personal.php:19
 msgid "Your password was changed"
-<<<<<<< HEAD
-msgstr ""
-=======
 msgstr "你的密碼已更改"
->>>>>>> d1c0f2a7
 
 #: templates/personal.php:20
 msgid "Unable to change your password"
@@ -380,8 +206,6 @@
 msgid "use this address to connect to your ownCloud in your file manager"
 msgstr "使用這個位址去連接到你的私有雲檔案管理員"
 
-<<<<<<< HEAD
-=======
 #: templates/personal.php:61
 msgid ""
 "Developed by the <a href=\"http://ownCloud.org/contact\" "
@@ -392,7 +216,6 @@
 "License\">AGPL</abbr></a>."
 msgstr "由<a href=\"http://ownCloud.org/contact\" target=\"_blank\">ownCloud 社區</a>開發，<a href=\"https://github.com/owncloud\" target=\"_blank\">源代碼</a>在<a href=\"http://www.gnu.org/licenses/agpl-3.0.html\" target=\"_blank\"><abbr title=\"Affero General Public License\">AGPL</abbr></a>許可證下發布。"
 
->>>>>>> d1c0f2a7
 #: templates/users.php:21 templates/users.php:76
 msgid "Name"
 msgstr "名稱"
